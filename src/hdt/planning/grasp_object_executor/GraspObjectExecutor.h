#ifndef ObjectPickupExecutor_h
#define ObjectPickupExecutor_h

#include <cstdint>
#include <memory>
#include <string>
#include <Eigen/Dense>
#include <actionlib/server/simple_action_server.h>
#include <actionlib/client/simple_action_client.h>
#include <control_msgs/GripperCommandAction.h>
#include <leatherman/print.h>
#include <nav_msgs/OccupancyGrid.h>
#include <octomap_msgs/Octomap.h>
#include <ros/ros.h>
#include <tf/transform_listener.h>
#include <tf_conversions/tf_eigen.h>
#include <hdt_msgs/GraspObjectCommandAction.h>
#include <hdt/MoveArmCommandAction.h>
#include <hdt/ViservoCommandAction.h>
#include <hdt/common/geometry/nurb/NURB.h>
#include <hdt/common/hdt_description/RobotModel.h>
#include <hdt/simulation/costmap_extruder/CostmapExtruder.h>

namespace GraspObjectExecutionStatus
{

enum Status
{
    INVALID = -1,
    IDLE = 0,
    FAULT,
    GENERATING_GRASPS,
    PLANNING_ARM_MOTION_TO_PREGRASP,
    EXECUTING_ARM_MOTION_TO_PREGRASP,
    OPENING_GRIPPER,
    EXECUTING_VISUAL_SERVO_MOTION_TO_PREGRASP,
    EXECUTING_VISUAL_SERVO_MOTION_TO_GRASP,
    GRASPING_OBJECT,
    RETRACTING_GRIPPER,
    PLANNING_ARM_MOTION_TO_STOW_POSITION,
    EXECUTING_ARM_MOTION_TO_STOW_POSITION,
    COMPLETING_GOAL
};

std::string to_string(Status status);

}

class GraspObjectExecutor
{
    struct StowPosition
    {
        std::string name;
        std::vector<double> joint_positions;
    };

public:

    friend bool extract_xml_value(XmlRpc::XmlRpcValue& value, StowPosition&);

    GraspObjectExecutor();

    bool initialize();

    enum MainResult
    {
        SUCCESS = 0,
        FAILED_TO_INITIALIZE
    };
    int run();

private:

    struct GraspCandidate
    {
<<<<<<< HEAD
    	Eigen::Affine3d grasp_candidate_transform;
    	double u;

    	GraspCandidate(
    			const Eigen::Affine3d& grasp_candidate_transform = Eigen::Affine3d::Identity(),
    			double u = -1.0)
    	: grasp_candidate_transform(grasp_candidate_transform), u(u) { }
    };

    // TODO: copypasta from attached_markers_filter, maybe this is worth putting
    //       in the urdf as an extension along with the collision model and making it
    //       part of an official robot state
    struct AttachedMarker
    {
        int marker_id;
        std::string attached_link;
        Eigen::Affine3d link_to_marker;
=======
        Eigen::Affine3d grasp_candidate_transform;
        Eigen::Affine3d T_object_grasp;
        double u;

        GraspCandidate(const Eigen::Affine3d& grasp_candidate_transform = Eigen::Affine3d::Identity(), const Eigen::Affine3d& T_object_grasp = Eigen::Affine3d::Identity(), double u = -1.0) :
            grasp_candidate_transform(grasp_candidate_transform),
            T_object_grasp(T_object_grasp),
            u(u) { }
>>>>>>> c1ab8e25
    };

    ros::NodeHandle nh_;
    ros::NodeHandle ph_;

    ros::Subscriber costmap_sub_;

    typedef nav_msgs::OccupancyGrid::ConstPtr OccupancyGridConstPtr;
    typedef nav_msgs::OccupancyGrid::Ptr OccupancyGridPtr;
    typedef octomap_msgs::Octomap::ConstPtr OctomapConstPtr;

    double object_filter_radius_m_;
    ros::Publisher filtered_costmap_pub_;

    OccupancyGridConstPtr last_occupancy_grid_; ///< most recent OccupancyGrid message
    OccupancyGridPtr current_occupancy_grid_; ///< copy of most recent OccupancyGrid message when the goal was received

    geometry_msgs::PoseStamped gas_can_in_grid_frame_;
    bool wait_for_after_grasp_grid_;
    ros::Time wait_for_grid_start_time_;
    OccupancyGridConstPtr occupancy_grid_after_grasp_;

    bool use_extrusion_octomap_; ///< Whether to override incoming octomaps with an extruded costmap variant
    OctomapConstPtr current_octomap_; ///< extruded current occupancy grid
    CostmapExtruder extruder_;
    ros::Publisher extrusion_octomap_pub_;

    hdt::RobotModelConstPtr robot_model_;

    std::string action_name_;
    typedef actionlib::SimpleActionServer<hdt_msgs::GraspObjectCommandAction> GraspObjectCommandActionServer;
    std::unique_ptr<GraspObjectCommandActionServer> as_;

    typedef actionlib::SimpleActionClient<hdt::MoveArmCommandAction> MoveArmCommandActionClient;
    std::string move_arm_command_action_name_;
    std::unique_ptr<MoveArmCommandActionClient> move_arm_command_client_;
    bool sent_move_arm_goal_;
    bool pending_move_arm_command_;
    actionlib::SimpleClientGoalState move_arm_command_goal_state_;
    hdt::MoveArmCommandResult::ConstPtr move_arm_command_result_;

    hdt::MoveArmCommandGoal last_move_arm_pregrasp_goal_;
    hdt::MoveArmCommandGoal last_move_arm_stow_goal_;
    GraspCandidate last_successful_grasp_;

    typedef actionlib::SimpleActionClient<hdt::ViservoCommandAction> ViservoCommandActionClient;
    std::string viservo_command_action_name_;
    std::unique_ptr<ViservoCommandActionClient> viservo_command_client_;
    bool sent_viservo_command_;
    bool pending_viservo_command_;
    actionlib::SimpleClientGoalState viservo_command_goal_state_;
    hdt::ViservoCommandResult::ConstPtr viservo_command_result_;

    hdt::ViservoCommandGoal last_viservo_pregrasp_goal_;

    typedef actionlib::SimpleActionClient<control_msgs::GripperCommandAction> GripperCommandActionClient;
    std::string gripper_command_action_name_;
    std::unique_ptr<GripperCommandActionClient> gripper_command_client_;
    bool sent_gripper_command_;
    bool pending_gripper_command_;
    actionlib::SimpleClientGoalState gripper_command_goal_state_;
    control_msgs::GripperCommandResult::ConstPtr gripper_command_result_;

    hdt::ViservoCommandGoal last_viservo_grasp_goal_;

    int next_stow_position_to_attempt_;

    hdt_msgs::GraspObjectCommandGoal::ConstPtr current_goal_;

    GraspObjectExecutionStatus::Status status_;
    GraspObjectExecutionStatus::Status last_status_;

    std::unique_ptr<Nurb<Eigen::Vector3d>> grasp_spline_;

    std::string gas_can_mesh_path_;
    double gas_can_scale_;

    Eigen::Affine3d wrist_to_tool_;
    double pregrasp_to_grasp_offset_m_;
    Eigen::Affine3d grasp_to_pregrasp_;

    tf::TransformListener listener_;
    std::vector<GraspCandidate> reachable_grasp_candidates_;

    ros::Publisher marker_arr_pub_;

    std::vector<StowPosition> stow_positions_;

    double gas_can_detection_threshold_;

    int max_grasp_candidates_;

    std::vector<AttachedMarker> attached_markers_;

    bool download_marker_params();

    void goal_callback();
    void preempt_callback();

    void move_arm_command_active_cb();
    void move_arm_command_feedback_cb(const hdt::MoveArmCommandFeedback::ConstPtr& feedback);
    void move_arm_command_result_cb(
            const actionlib::SimpleClientGoalState& state,
            const hdt::MoveArmCommandResult::ConstPtr& result);

    void viservo_command_active_cb();
    void viservo_command_feedback_cb(const hdt::ViservoCommandFeedback::ConstPtr& feedback);
    void viservo_command_result_cb(
            const actionlib::SimpleClientGoalState& state,
            const hdt::ViservoCommandResult::ConstPtr& result);

    void gripper_command_active_cb();
    void gripper_command_feedback_cb(const control_msgs::GripperCommandFeedback::ConstPtr& feedback);
    void gripper_command_result_cb(
            const actionlib::SimpleClientGoalState& state,
            const control_msgs::GripperCommandResult::ConstPtr& result);

    void occupancy_grid_cb(const nav_msgs::OccupancyGrid::ConstPtr& msg);

    template <typename ActionType>
    bool wait_for_action_server(
        std::unique_ptr<actionlib::SimpleActionClient<ActionType>>& action_client,
        const std::string& action_name,
        const ros::Duration& poll_duration,
        const ros::Duration& timeout)
    {
        ROS_INFO_PRETTY("Waiting for action server '%s'", action_name.c_str());

        if (!action_client) {
            ROS_WARN_PRETTY("Action client is null");
            return false;
        }

        ros::Time start = ros::Time::now();
        while (timeout == ros::Duration(0) || ros::Time::now() < start + timeout) {
            ros::spinOnce();
            if (!action_client->isServerConnected()) {
                action_client.reset(new actionlib::SimpleActionClient<ActionType>(action_name, false));
                if (!action_client) {
                    ROS_WARN_PRETTY("Failed to reinstantiate action client '%s'", action_name.c_str());
                    return false;
                }
            }

            if (action_client->isServerConnected()) {
                return true;
            }

            poll_duration.sleep();

            ROS_INFO_PRETTY("Waited %0.3f seconds for action server '%s'...", (ros::Time::now() - start).toSec(), action_name.c_str());
        }

        return false;
    }

    uint8_t execution_status_to_feedback_status(GraspObjectExecutionStatus::Status status);

    /// @brief Sample uniformly along the grasp spline to produce pregrasp poses for the wrist
    std::vector<GraspCandidate> sample_grasp_candidates(const Eigen::Affine3d& robot_to_object, int num_candidates) const;
    void filter_grasp_candidates(
    		std::vector<GraspCandidate>& candidates,
    		const Eigen::Affine3d& T_kinematics_robot,
    		const Eigen::Affine3d& T_camera_robot,
    		double marker_incident_angle_threshold_rad) const;
    void rank_grasp_candidates(std::vector<GraspCandidate>& candidates, double marker_incident_angle) const;
    void cull_grasp_candidates(std::vector<GraspCandidate>& candidates, int max_candidates) const;

    void visualize_grasp_candidates(const std::vector<GraspCandidate>& grasps) const;

    void clear_circle_from_grid(nav_msgs::OccupancyGrid& grid, double x, double y, double radius) const;
    bool within_bounds(const nav_msgs::OccupancyGrid& grid, int grid_x, int grid_y) const;
    void grid_to_world(const nav_msgs::OccupancyGrid& grid, int grid_x, int grid_y, double& world_x, double& world_y) const;
    void world_to_grid(const nav_msgs::OccupancyGrid& grid, double world_x, double world_y, int& grid_x, int& grid_y) const;
    std::int8_t& grid_at(nav_msgs::OccupancyGrid& grid, int grid_x, int grid_y) const;
    const std::int8_t& grid_at(const nav_msgs::OccupancyGrid& grid, int grid_x, int grid_y) const;

    double calc_prob_successful_grasp(
            const nav_msgs::OccupancyGrid& grid,
            double circle_x,
            double circle_y,
            double radius) const;
};

#endif<|MERGE_RESOLUTION|>--- conflicted
+++ resolved
@@ -73,34 +73,24 @@
 
     struct GraspCandidate
     {
-<<<<<<< HEAD
-    	Eigen::Affine3d grasp_candidate_transform;
-    	double u;
-
-    	GraspCandidate(
-    			const Eigen::Affine3d& grasp_candidate_transform = Eigen::Affine3d::Identity(),
-    			double u = -1.0)
-    	: grasp_candidate_transform(grasp_candidate_transform), u(u) { }
-    };
-
-    // TODO: copypasta from attached_markers_filter, maybe this is worth putting
-    //       in the urdf as an extension along with the collision model and making it
-    //       part of an official robot state
+        Eigen::Affine3d grasp_candidate_transform;
+        Eigen::Affine3d T_object_grasp;
+        double u;
+
+        GraspCandidate(
+                const Eigen::Affine3d& grasp_candidate_transform = Eigen::Affine3d::Identity(),
+                const Eigen::Affine3d& T_object_grasp = Eigen::Affine3d::Identity(),
+                double u = -1.0) :
+            grasp_candidate_transform(grasp_candidate_transform),
+            T_object_grasp(T_object_grasp),
+            u(u) { }
+    }
+
     struct AttachedMarker
     {
         int marker_id;
         std::string attached_link;
         Eigen::Affine3d link_to_marker;
-=======
-        Eigen::Affine3d grasp_candidate_transform;
-        Eigen::Affine3d T_object_grasp;
-        double u;
-
-        GraspCandidate(const Eigen::Affine3d& grasp_candidate_transform = Eigen::Affine3d::Identity(), const Eigen::Affine3d& T_object_grasp = Eigen::Affine3d::Identity(), double u = -1.0) :
-            grasp_candidate_transform(grasp_candidate_transform),
-            T_object_grasp(T_object_grasp),
-            u(u) { }
->>>>>>> c1ab8e25
     };
 
     ros::NodeHandle nh_;
