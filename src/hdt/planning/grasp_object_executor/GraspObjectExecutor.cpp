--- conflicted
+++ resolved
@@ -342,7 +342,7 @@
 
             // 1. generate grasp candidates (poses of the wrist in the robot frame) from the object pose
             int max_num_candidates = 100;
-            std::vector<GraspCandidate> grasp_candidates = 
+            std::vector<GraspCandidate> grasp_candidates =
                     sample_grasp_candidates(base_link_to_gas_canister, max_num_candidates);
             ROS_INFO_PRETTY("Sampled %zd grasp poses", grasp_candidates.size());
 
@@ -352,12 +352,7 @@
 
             const std::string robot_frame = current_goal_->gas_can_in_base_link.header.frame_id;
             const std::string kinematics_frame = "arm_mount_panel_dummy";
-<<<<<<< HEAD
             const std::string camera_view_frame = "camera_rgb_optical_frame";
-=======
-            const std::string camera_frame = "camera_rgb_frame";
-
->>>>>>> c1ab8e25
             tf::StampedTransform tf_transform;
             tf::StampedTransform T_robot_camera_tf;
             try {
@@ -380,7 +375,6 @@
             msg_utils::convert(tf_transform, robot_to_kinematics);
             msg_utils::convert(T_robot_camera_tf, robot_to_camera);
 
-<<<<<<< HEAD
             // filter unreachable grasp candidates that we know we can't grasp
             std::swap(grasp_candidates, reachable_grasp_candidates_);
             filter_grasp_candidates(
@@ -388,24 +382,6 @@
                     robot_to_kinematics.inverse(),
                     robot_to_camera.inverse(),
                     sbpl::utils::ToRadians(45.0));
-=======
-            // 2. filter unreachable grasp candidates
-            reachable_grasp_candidates_.clear();
-            reachable_grasp_candidates_.reserve(grasp_candidates.size());
-            for (const GraspCandidate& grasp_candidate : grasp_candidates) {
-                Eigen::Affine3d kinematics_to_grasp_candidate =
-                        robot_to_kinematics.inverse() * grasp_candidate.grasp_candidate_transform;
-
-                std::vector<double> fake_seed(robot_model_->joint_names().size(), 0.0);
-                std::vector<double> sol;
-                if (robot_model_->search_nearest_ik(
-                        kinematics_to_grasp_candidate, fake_seed, sol, sbpl::utils::ToRadians(1.0)))
-                {
-                    GraspCandidate reachable_grasp_candidate(kinematics_to_grasp_candidate, grasp_candidate.T_object_grasp, grasp_candidate.u);
-                    reachable_grasp_candidates_.push_back(reachable_grasp_candidate);
-                }
-            }
->>>>>>> c1ab8e25
 
             ROS_INFO_PRETTY("Produced %zd reachable grasp poses", reachable_grasp_candidates_.size());
 
@@ -877,13 +853,13 @@
                 Eigen::Affine3d obj_body_offset_;
                 tf::Transform obj_body_offset_tf_(tf::Quaternion::getIdentity(), tf::Vector3(0.0, 0.0, -0.05));
 		tf::poseTFToEigen(obj_body_offset_tf_, obj_body_offset_);
-                Eigen::Affine3d obj_body_in_grasp_frame = last_successful_grasp_.T_object_grasp.inverse() * obj_body_offset_; 
+                Eigen::Affine3d obj_body_in_grasp_frame = last_successful_grasp_.T_object_grasp.inverse() * obj_body_offset_;
                 tf::poseEigenToMsg(obj_body_in_grasp_frame, attached_object.object.primitive_poses[0]);
 		//nozzle
 		Eigen::Affine3d obj_nozzle_offset_;
 		tf::Transform obj_nozzle_offset_tf_ = tf::Transform(tf::Quaternion(tf::Vector3(1,0,0), 0.25*M_PI), tf::Vector3(0.0, 0.0, -0.05)) * tf::Transform(tf::Quaternion::getIdentity(), tf::Vector3(0.0, 0.0, 0.15));
 		tf::poseTFToEigen(obj_nozzle_offset_tf_, obj_nozzle_offset_);
-                Eigen::Affine3d obj_nozzle_in_grasp_frame = last_successful_grasp_.T_object_grasp.inverse() * obj_nozzle_offset_; 
+                Eigen::Affine3d obj_nozzle_in_grasp_frame = last_successful_grasp_.T_object_grasp.inverse() * obj_nozzle_offset_;
                 tf::poseEigenToMsg(obj_nozzle_in_grasp_frame, attached_object.object.primitive_poses[1]);
 
 		//attached_object.object.primitive_poses[0].position.x = 0.13;
