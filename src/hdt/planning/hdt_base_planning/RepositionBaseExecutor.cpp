--- conflicted
+++ resolved
@@ -214,10 +214,6 @@
 //         ros::spinOnce();
 //     }
 //     occupancy_grid_sub_.shutdown();
-<<<<<<< HEAD
-=======
-
->>>>>>> c731e227
 	return true;
 }
 
