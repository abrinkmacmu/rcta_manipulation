--- conflicted
+++ resolved
@@ -70,17 +70,12 @@
 
 	bool bComputedRobPose_;
 
-
-<<<<<<< HEAD
-	hdt_msgs::RepositionBaseCommandGoal::ConstPtr current_goal_;
-=======
 	// TODO: remove the followings when actionlib works with /map
 	ros::Subscriber subMap_;
 	ros::Subscriber subRobPose_;
 
 
 	hdt::RepositionBaseCommandGoal::ConstPtr current_goal_;
->>>>>>> 8c9ae76c
 
 	RepositionBaseExecutionStatus::Status status_;
 	RepositionBaseExecutionStatus::Status last_status_;
