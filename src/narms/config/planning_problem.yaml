shelf_x: 2.25
shelf_y: 2.25
shelf_z: 0.75

shelf_box_x: 1.0
shelf_box_y: 1.0
shelf_box_z: 1.5

start_pose_x:     1.0
start_pose_y:     0.3
start_pose_z:     0.25
start_pose_roll:  90
start_pose_pitch: -45
start_pose_yaw:   180

goal_pose_x:     1.0
goal_pose_y:     2.0
goal_pose_z:     1.4
goal_pose_roll:  180
goal_pose_pitch: 0
goal_pose_yaw:   0

#see gundam_moveit_config/config/ompl_planning.yaml for possible OMPL planners
# SBPL planners coming soon
narms_planner_id: "RRTkConfigDefault"
<<<<<<< HEAD
narms_planning_time: 10 # seconds

narms_handoff_samples: 1



#x:     0
#y:     0
#z:     0
#roll:  0
#pitch: 0
#yaw:   0
=======
narms_planning_time: 10 # seconds
>>>>>>> f41ac297
<|MERGE_RESOLUTION|>--- conflicted
+++ resolved
@@ -23,19 +23,7 @@
 #see gundam_moveit_config/config/ompl_planning.yaml for possible OMPL planners
 # SBPL planners coming soon
 narms_planner_id: "RRTkConfigDefault"
-<<<<<<< HEAD
 narms_planning_time: 10 # seconds
 
-narms_handoff_samples: 1
 
-
-
-#x:     0
-#y:     0
-#z:     0
-#roll:  0
-#pitch: 0
-#yaw:   0
-=======
-narms_planning_time: 10 # seconds
->>>>>>> f41ac297
+narms_handoff_samples: 1